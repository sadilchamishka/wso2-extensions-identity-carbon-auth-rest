<?xml version="1.0" encoding="utf-8"?>
<!--
  ~ Copyright (c) 2015, WSO2 Inc. (http://www.wso2.org) All Rights Reserved.
  ~
  ~ WSO2 Inc. licenses this file to you under the Apache License,
  ~ Version 2.0 (the "License"); you may not use this file except
  ~ in compliance with the License.
  ~ You may obtain a copy of the License at
  ~
  ~ http://www.apache.org/licenses/LICENSE-2.0
  ~
  ~ Unless required by applicable law or agreed to in writing,
  ~ software distributed under the License is distributed on an
  ~ "AS IS" BASIS, WITHOUT WARRANTIES OR CONDITIONS OF ANY
  ~ KIND, either express or implied.  See the License for the
  ~ specific language governing permissions and limitations
  ~ under the License.
  -->
<project xmlns="http://maven.apache.org/POM/4.0.0" xmlns:xsi="http://www.w3.org/2001/XMLSchema-instance" xsi:schemaLocation="http://maven.apache.org/POM/4.0.0 http://maven.apache.org/maven-v4_0_0.xsd">

    <parent>
        <groupId>org.wso2</groupId>
        <artifactId>wso2</artifactId>
        <version>1.4</version>
    </parent>

    <modelVersion>4.0.0</modelVersion>
    <groupId>org.wso2.carbon.identity.auth.rest</groupId>
    <artifactId>identity-carbon-auth-rest</artifactId>
    <version>1.6.4-SNAPSHOT</version>
    <packaging>pom</packaging>
    <name>WSO2 Carbon - Auth/Authz Modules</name>
    <description>

    </description>
    <url>http://wso2.org</url>

    <scm>
        <url>https://github.com/wso2-extensions/identity-carbon-auth-rest.git</url>
        <developerConnection>scm:git:https://github.com/wso2-extensions/identity-carbon-auth-rest.git</developerConnection>
        <connection>scm:git:https://github.com/wso2-extensions/identity-carbon-auth-rest.git</connection>
        <tag>HEAD</tag>
    </scm>

    <modules>
        <module>components/org.wso2.carbon.identity.auth.service</module>
        <module>components/org.wso2.carbon.identity.auth.valve</module>
        <module>components/org.wso2.carbon.identity.authz.service</module>
        <module>components/org.wso2.carbon.identity.authz.valve</module>
        <module>components/org.wso2.carbon.identity.context.rewrite.valve</module>
        <module>components/org.wso2.carbon.identity.cors.service</module>
        <module>components/org.wso2.carbon.identity.cors.valve</module>
        <module>components/org.wso2.carbon.identity.custom.header.filter</module>

        <module>features/org.wso2.carbon.identity.auth.server.feature</module>
        <module>features/org.wso2.carbon.identity.authz.server.feature</module>
        <module>features/org.wso2.carbon.identity.context.rewrite.server.feature</module>
        <module>features/org.wso2.carbon.identity.cors.server.feature</module>
    </modules>



    <dependencyManagement>
        <dependencies>
            <dependency>
                <groupId>org.wso2.carbon</groupId>
                <artifactId>org.wso2.carbon.core</artifactId>
                <version>${carbon.kernel.version}</version>
            </dependency>
            <dependency>
                <groupId>org.wso2.carbon</groupId>
                <artifactId>org.wso2.carbon.core.common</artifactId>
                <version>${carbon.kernel.version}</version>
            </dependency>
            <dependency>
                <groupId>org.wso2.carbon</groupId>
                <artifactId>org.wso2.carbon.core.services</artifactId>
                <version>${carbon.kernel.version}</version>
            </dependency>
            <dependency>
                <groupId>org.wso2.carbon</groupId>
                <artifactId>org.wso2.carbon.utils</artifactId>
                <version>${carbon.kernel.version}</version>
            </dependency>

            <dependency>
                <groupId>commons-lang.wso2</groupId>
                <artifactId>commons-lang</artifactId>
                <version>${commons-lang.wso2.version}</version>
            </dependency>

            <dependency>
                <groupId>org.wso2.carbon.identity.framework</groupId>
                <artifactId>org.wso2.carbon.identity.core</artifactId>
                <version>${identity.framework.version}</version>
            </dependency>
            <dependency>
                <groupId>org.wso2.carbon.identity.framework</groupId>
                <artifactId>org.wso2.carbon.identity.application.common</artifactId>
                <version>${identity.framework.version}</version>
            </dependency>
            <dependency>
                <groupId>org.wso2.carbon.identity.framework</groupId>
                <artifactId>org.wso2.carbon.identity.application.authentication.framework</artifactId>
                <version>${identity.framework.version}</version>
            </dependency>
            <dependency>
                <groupId>org.wso2.carbon.identity.framework</groupId>
                <artifactId>org.wso2.carbon.identity.cors.mgt.core</artifactId>
                <version>${identity.framework.version}</version>
            </dependency>
            <dependency>
                <groupId>org.wso2.carbon.identity.framework</groupId>
                <artifactId>org.wso2.carbon.identity.configuration.mgt.core</artifactId>
                <version>${identity.framework.version}</version>
            </dependency>

            <dependency>
                <groupId>org.wso2.carbon.identity.auth.rest</groupId>
                <artifactId>org.wso2.carbon.identity.auth.service</artifactId>
                <version>${project.version}</version>
            </dependency>
            <dependency>
                <groupId>org.wso2.carbon.identity.auth.rest</groupId>
                <artifactId>org.wso2.carbon.identity.authz.service</artifactId>
                <version>${project.version}</version>
            </dependency>
            <dependency>
                <groupId>org.wso2.carbon.identity.auth.rest</groupId>
                <artifactId>org.wso2.carbon.identity.cors.service</artifactId>
                <version>${project.version}</version>
            </dependency>

            <dependency>
                <groupId>org.wso2.carbon.identity.auth.rest</groupId>
                <artifactId>org.wso2.carbon.identity.authz.valve</artifactId>
                <version>${project.version}</version>
            </dependency>
            <dependency>
                <groupId>org.wso2.carbon.identity.auth.rest</groupId>
                <artifactId>org.wso2.carbon.identity.auth.valve</artifactId>
                <version>${project.version}</version>
            </dependency>
            <dependency>
                <groupId>org.wso2.carbon.identity.auth.rest</groupId>
                <artifactId>org.wso2.carbon.identity.context.rewrite.valve</artifactId>
                <version>${project.version}</version>
            </dependency>
            <dependency>
                <groupId>org.wso2.carbon.identity.auth.rest</groupId>
                <artifactId>org.wso2.carbon.identity.cors.valve</artifactId>
                <version>${project.version}</version>
            </dependency>

            <dependency>
                <groupId>org.wso2.carbon.identity.inbound.auth.oauth2</groupId>
                <artifactId>org.wso2.carbon.identity.oauth</artifactId>
                <version>${org.wso2.carbon.identity.oauth.version}</version>
            </dependency>
            <dependency>
                <groupId>org.json.wso2</groupId>
                <artifactId>json</artifactId>
                <version>${json.wso2.version}</version>
            </dependency>
            <dependency>
                <groupId>org.wso2.carbon.identity.organization.management</groupId>
                <artifactId>org.wso2.carbon.identity.organization.management.authz.service</artifactId>
                <version>${org.wso2.carbon.identity.organization.management.version}</version>
            </dependency>
            <dependency>
                <groupId>org.wso2.carbon.identity.organization.management</groupId>
                <artifactId>org.wso2.carbon.identity.organization.management.service</artifactId>
                <version>${org.wso2.carbon.identity.organization.management.version}</version>
            </dependency>
            <dependency>
                <groupId>org.testng</groupId>
                <artifactId>testng</artifactId>
                <version>${testng.version}</version>
            </dependency>
            <dependency>
                <groupId>org.powermock</groupId>
                <artifactId>powermock-module-testng</artifactId>
                <version>${powermock.version}</version>
                <scope>test</scope>
            </dependency>
            <dependency>
                <groupId>org.powermock</groupId>
                <artifactId>powermock-api-mockito2</artifactId>
                <version>${powermock.version}</version>
                <scope>test</scope>
            </dependency>
            <dependency>
                <groupId>org.powermock</groupId>
                <artifactId>powermock-module-testng-common</artifactId>
                <version>${powermock.version}</version>
                <scope>test</scope>
            </dependency>

            <dependency>
                <groupId>org.jacoco</groupId>
                <artifactId>org.jacoco.agent</artifactId>
                <classifier>runtime</classifier>
                <version>${jacoco.version}</version>
            </dependency>

            <dependency>
                <groupId>org.slf4j</groupId>
                <artifactId>slf4j-api</artifactId>
                <version>${slf4j.api.version}</version>
            </dependency>

            <dependency>
                <groupId>org.slf4j</groupId>
                <artifactId>slf4j-log4j12</artifactId>
                <version>${slf4j.api.version}</version>
            </dependency>

            <!-- Pax Logging -->
            <dependency>
                <groupId>org.ops4j.pax.logging</groupId>
                <artifactId>pax-logging-api</artifactId>
                <version>${pax.logging.api.version}</version>
            </dependency>

            <dependency>
                <groupId>org.wso2.orbit.org.apache.tomcat</groupId>
                <artifactId>tomcat</artifactId>
                <version>${tomcat.version}</version>
                <scope>test</scope>
            </dependency>
            <dependency>
                <groupId>com.h2database</groupId>
                <artifactId>h2</artifactId>
                <version>${h2database.version}</version>
                <scope>test</scope>
            </dependency>
        </dependencies>
    </dependencyManagement>

    <build>
        <pluginManagement>
            <plugins>
                <plugin>
                    <groupId>org.apache.felix</groupId>
                    <artifactId>maven-bundle-plugin</artifactId>
                    <version>${maven.bundle.plugin.version}</version>
                    <extensions>true</extensions>
                    <configuration>
                        <obrRepository>NONE</obrRepository>
                        <instructions>
                            <SCM-Revision>${buildNumber}</SCM-Revision>
                        </instructions>
                    </configuration>
                </plugin>
                <plugin>
                    <groupId>org.codehaus.mojo</groupId>
                    <artifactId>buildnumber-maven-plugin</artifactId>
                    <version>${maven.buildnumber.plugin.version}</version>
                    <executions>
                        <execution>
                            <phase>validate</phase>
                            <goals>
                                <goal>create</goal>
                            </goals>
                        </execution>
                    </executions>
                    <configuration>
                        <doCheck>false</doCheck>
                        <doUpdate>false</doUpdate>
                    </configuration>
                </plugin>
            </plugins>
        </pluginManagement>

        <plugins>
            <plugin>
                <groupId>org.apache.maven.plugins</groupId>
                <artifactId>maven-release-plugin</artifactId>
                <configuration>
                    <preparationGoals>clean install</preparationGoals>
                    <autoVersionSubmodules>true</autoVersionSubmodules>
                </configuration>
            </plugin>
            <plugin>
                <groupId>org.apache.maven.plugins</groupId>
                <artifactId>maven-deploy-plugin</artifactId>
            </plugin>
            <plugin>
                <artifactId>maven-compiler-plugin</artifactId>
                <inherited>true</inherited>
                <configuration>
                    <encoding>UTF-8</encoding>
                    <source>1.8</source>
                    <target>1.8</target>
                </configuration>
            </plugin>
            <plugin>
                <groupId>org.codehaus.mojo</groupId>
                <artifactId>buildnumber-maven-plugin</artifactId>
            </plugin>
            <plugin>
                <groupId>org.apache.maven.plugins</groupId>
                <artifactId>maven-javadoc-plugin</artifactId>
                <configuration>
                    <source>1.8</source>
                </configuration>
                <executions>
                    <execution>
                        <id>attach-javadocs</id>
                        <goals>
                            <goal>jar</goal>
                        </goals>
                        <configuration>
                            <!--This parameter disables doclint-->
                            <doclint>none</doclint>
                        </configuration>
                    </execution>
                </executions>
            </plugin>
        </plugins>
    </build>

    <properties>
        <org.wso2.carbon.identity.auth.service.version>${project.version}
        </org.wso2.carbon.identity.auth.service.version>
        <org.wso2.carbon.identity.auth.service.version.range>[1.3.0, 2.0.0)
        </org.wso2.carbon.identity.auth.service.version.range>

        <org.wso2.carbon.identity.auth.valve.version>${project.version}</org.wso2.carbon.identity.auth.valve.version>
        <org.wso2.carbon.identity.auth.valve.version.range>[1.3.0, 2.0.0)
        </org.wso2.carbon.identity.auth.valve.version.range>

        <org.wso2.carbon.identity.authz.service.version>${project.version}
        </org.wso2.carbon.identity.authz.service.version>
        <org.wso2.carbon.identity.authz.service.version.range>[1.3.0, 2.0.0)
        </org.wso2.carbon.identity.authz.service.version.range>

        <org.wso2.carbon.identity.authz.valve.version>${project.version}</org.wso2.carbon.identity.authz.valve.version>
        <org.wso2.carbon.identity.authz.valve.version.range>[1.3.0, 2.0.0)
        </org.wso2.carbon.identity.authz.valve.version.range>

        <org.wso2.carbon.identity.context.rewrite.valve.version>${project.version}</org.wso2.carbon.identity.context.rewrite.valve.version>

        <org.wso2.carbon.identity.cors.service.version>${project.version}</org.wso2.carbon.identity.cors.service.version>
        <org.wso2.carbon.identity.cors.valve.version>${project.version}</org.wso2.carbon.identity.cors.valve.version>

        <!--Carbon identity version-->
<<<<<<< HEAD
        <identity.framework.version>5.23.14</identity.framework.version>
        <carbon.identity.package.import.version.range>[5.17.8, 7.0.0)</carbon.identity.package.import.version.range>
=======
        <identity.framework.version>5.21.63</identity.framework.version>
        <carbon.identity.package.import.version.range>[5.17.8, 6.0.0)</carbon.identity.package.import.version.range>
>>>>>>> ea32b794

        <org.wso2.carbon.identity.oauth.version>6.4.149</org.wso2.carbon.identity.oauth.version>
        <org.wso2.carbon.identity.oauth.import.version.range>[6.2.18, 7.0.0)
        </org.wso2.carbon.identity.oauth.import.version.range>

        <org.wso2.carbon.identity.organization.management.version>1.0.65
        </org.wso2.carbon.identity.organization.management.version>
        <org.wso2.carbon.identity.organization.management.version.range>[1.0.0, 2.0.0)
        </org.wso2.carbon.identity.organization.management.version.range>

        <!-- OSGi framework component version -->
        <osgi.service.component.imp.pkg.version.range>[1.2.0, 2.0.0)</osgi.service.component.imp.pkg.version.range>
        <osgi.framework.imp.pkg.version.range>[1.7.0, 2.0.0)</osgi.framework.imp.pkg.version.range>
        <osgi.util.tracker.imp.pkg.version.range>[1.5.1, 2.0.0)</osgi.util.tracker.imp.pkg.version.range>

        <!-- Carbon Kernel version -->
<<<<<<< HEAD
        <carbon.kernel.version>4.7.1</carbon.kernel.version>
        <carbon.kernel.feature.version>4.6.0</carbon.kernel.feature.version>
=======
        <carbon.kernel.version>4.7.0</carbon.kernel.version>
        <carbon.kernel.feature.version>4.7.0</carbon.kernel.feature.version>
>>>>>>> ea32b794
        <carbon.kernel.imp.pkg.version.range>[4.5.0, 5.0.0)</carbon.kernel.imp.pkg.version.range>

        <!--Carbon Component version-->
        <carbon.user.api.imp.pkg.version.range>[1.0.1, 2.0.0)</carbon.user.api.imp.pkg.version.range>

        <!-- Servlet API -->
        <imp.pkg.version.javax.servlet>[2.6.0, 3.0.0)</imp.pkg.version.javax.servlet>

        <!-- Axis2 Version -->
        <axis2.wso2.version>1.6.1-wso2v38</axis2.wso2.version>
        <axis2.osgi.version.range>[1.6.1-wso2v38, 2.0.0)</axis2.osgi.version.range>

        <!-- Axiom Version -->
        <axiom.wso2.version>1.2.11-wso2v16</axiom.wso2.version>
        <axiom.osgi.version.range>[1.2.11, 2.0.0)</axiom.osgi.version.range>

        <!-- Commons Version -->
        <commons-logging.version>1.2</commons-logging.version>
        <commons-logging.osgi.version.range>[1.2.0, 2.0.0)</commons-logging.osgi.version.range>

        <commons-lang.wso2.version>2.6.0.wso2v1</commons-lang.wso2.version>
        <commons-lang.wso2.osgi.version.range>[2.6.0,3.0.0)</commons-lang.wso2.osgi.version.range>
        <json.wso2.version>3.0.0.wso2v1</json.wso2.version>
        <com.google.code.gson.osgi.version.range>[2.3.1,3.0.0)</com.google.code.gson.osgi.version.range>

        <!-- Maven Plugin Version -->
        <maven.bundle.plugin.version>3.2.0</maven.bundle.plugin.version>
        <maven.buildnumber.plugin.version>1.4</maven.buildnumber.plugin.version>
        <carbon.p2.plugin.version>1.5.3</carbon.p2.plugin.version>

        <!-- Unit test versions -->
        <testng.version>6.9.10</testng.version>
        <jacoco.version>0.8.5</jacoco.version>
        <maven.surefire.plugin.version>2.18.1</maven.surefire.plugin.version>
        <slf4j.api.version>1.7.12</slf4j.api.version>
        <org.slf4j.imp.pkg.version.range>[1.5.5,2.0.0)</org.slf4j.imp.pkg.version.range>
        <powermock.version>2.0.2</powermock.version>

        <!-- Pax Logging Version -->
        <pax.logging.api.version>1.10.1</pax.logging.api.version>

        <tomcat.version>9.0.53.wso2v1</tomcat.version>

        <!-- Database Version -->
        <h2database.version>2.1.210</h2database.version>
    </properties>
</project><|MERGE_RESOLUTION|>--- conflicted
+++ resolved
@@ -345,13 +345,8 @@
         <org.wso2.carbon.identity.cors.valve.version>${project.version}</org.wso2.carbon.identity.cors.valve.version>
 
         <!--Carbon identity version-->
-<<<<<<< HEAD
         <identity.framework.version>5.23.14</identity.framework.version>
         <carbon.identity.package.import.version.range>[5.17.8, 7.0.0)</carbon.identity.package.import.version.range>
-=======
-        <identity.framework.version>5.21.63</identity.framework.version>
-        <carbon.identity.package.import.version.range>[5.17.8, 6.0.0)</carbon.identity.package.import.version.range>
->>>>>>> ea32b794
 
         <org.wso2.carbon.identity.oauth.version>6.4.149</org.wso2.carbon.identity.oauth.version>
         <org.wso2.carbon.identity.oauth.import.version.range>[6.2.18, 7.0.0)
@@ -368,13 +363,8 @@
         <osgi.util.tracker.imp.pkg.version.range>[1.5.1, 2.0.0)</osgi.util.tracker.imp.pkg.version.range>
 
         <!-- Carbon Kernel version -->
-<<<<<<< HEAD
         <carbon.kernel.version>4.7.1</carbon.kernel.version>
-        <carbon.kernel.feature.version>4.6.0</carbon.kernel.feature.version>
-=======
-        <carbon.kernel.version>4.7.0</carbon.kernel.version>
-        <carbon.kernel.feature.version>4.7.0</carbon.kernel.feature.version>
->>>>>>> ea32b794
+        <carbon.kernel.feature.version>4.7.1</carbon.kernel.feature.version>
         <carbon.kernel.imp.pkg.version.range>[4.5.0, 5.0.0)</carbon.kernel.imp.pkg.version.range>
 
         <!--Carbon Component version-->
