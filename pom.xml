<?xml version="1.0" encoding="utf-8"?>
<!--
  ~ Copyright (c) 2015, WSO2 Inc. (http://www.wso2.org) All Rights Reserved.
  ~
  ~ WSO2 Inc. licenses this file to you under the Apache License,
  ~ Version 2.0 (the "License"); you may not use this file except
  ~ in compliance with the License.
  ~ You may obtain a copy of the License at
  ~
  ~ http://www.apache.org/licenses/LICENSE-2.0
  ~
  ~ Unless required by applicable law or agreed to in writing,
  ~ software distributed under the License is distributed on an
  ~ "AS IS" BASIS, WITHOUT WARRANTIES OR CONDITIONS OF ANY
  ~ KIND, either express or implied.  See the License for the
  ~ specific language governing permissions and limitations
  ~ under the License.
  -->
<project xmlns="http://maven.apache.org/POM/4.0.0" xmlns:xsi="http://www.w3.org/2001/XMLSchema-instance" xsi:schemaLocation="http://maven.apache.org/POM/4.0.0 http://maven.apache.org/maven-v4_0_0.xsd">

    <parent>
        <groupId>org.wso2</groupId>
        <artifactId>wso2</artifactId>
        <version>1.4</version>
    </parent>

    <modelVersion>4.0.0</modelVersion>
    <groupId>org.wso2.carbon.identity.auth.rest</groupId>
    <artifactId>identity-carbon-auth-rest</artifactId>
    <version>1.6.4-SNAPSHOT</version>
    <packaging>pom</packaging>
    <name>WSO2 Carbon - Auth/Authz Modules</name>
    <description>

    </description>
    <url>http://wso2.org</url>

    <scm>
        <url>https://github.com/wso2-extensions/identity-carbon-auth-rest.git</url>
        <developerConnection>scm:git:https://github.com/wso2-extensions/identity-carbon-auth-rest.git</developerConnection>
        <connection>scm:git:https://github.com/wso2-extensions/identity-carbon-auth-rest.git</connection>
        <tag>HEAD</tag>
    </scm>

    <modules>
        <module>components/org.wso2.carbon.identity.auth.service</module>
        <module>components/org.wso2.carbon.identity.auth.valve</module>
        <module>components/org.wso2.carbon.identity.authz.service</module>
        <module>components/org.wso2.carbon.identity.authz.valve</module>
        <module>components/org.wso2.carbon.identity.context.rewrite.valve</module>
        <module>components/org.wso2.carbon.identity.cors.service</module>
        <module>components/org.wso2.carbon.identity.cors.valve</module>
        <module>components/org.wso2.carbon.identity.custom.header.filter</module>

        <module>features/org.wso2.carbon.identity.auth.server.feature</module>
        <module>features/org.wso2.carbon.identity.authz.server.feature</module>
        <module>features/org.wso2.carbon.identity.context.rewrite.server.feature</module>
        <module>features/org.wso2.carbon.identity.cors.server.feature</module>
    </modules>



    <dependencyManagement>
        <dependencies>
            <dependency>
                <groupId>org.wso2.carbon</groupId>
                <artifactId>org.wso2.carbon.core</artifactId>
                <version>${carbon.kernel.version}</version>
            </dependency>
            <dependency>
                <groupId>org.wso2.carbon</groupId>
                <artifactId>org.wso2.carbon.core.common</artifactId>
                <version>${carbon.kernel.version}</version>
            </dependency>
            <dependency>
                <groupId>org.wso2.carbon</groupId>
                <artifactId>org.wso2.carbon.core.services</artifactId>
                <version>${carbon.kernel.version}</version>
            </dependency>
            <dependency>
                <groupId>org.wso2.carbon</groupId>
                <artifactId>org.wso2.carbon.utils</artifactId>
                <version>${carbon.kernel.version}</version>
            </dependency>

            <dependency>
                <groupId>commons-lang.wso2</groupId>
                <artifactId>commons-lang</artifactId>
                <version>${commons-lang.wso2.version}</version>
            </dependency>

            <dependency>
                <groupId>org.wso2.carbon.identity.framework</groupId>
                <artifactId>org.wso2.carbon.identity.core</artifactId>
                <version>${identity.framework.version}</version>
            </dependency>
            <dependency>
                <groupId>org.wso2.carbon.identity.framework</groupId>
                <artifactId>org.wso2.carbon.identity.application.common</artifactId>
                <version>${identity.framework.version}</version>
            </dependency>
            <dependency>
                <groupId>org.wso2.carbon.identity.framework</groupId>
                <artifactId>org.wso2.carbon.identity.application.authentication.framework</artifactId>
                <version>${identity.framework.version}</version>
            </dependency>
            <dependency>
                <groupId>org.wso2.carbon.identity.framework</groupId>
                <artifactId>org.wso2.carbon.identity.cors.mgt.core</artifactId>
                <version>${identity.framework.version}</version>
            </dependency>
            <dependency>
                <groupId>org.wso2.carbon.identity.framework</groupId>
                <artifactId>org.wso2.carbon.identity.configuration.mgt.core</artifactId>
                <version>${identity.framework.version}</version>
            </dependency>

            <dependency>
                <groupId>org.wso2.carbon.identity.auth.rest</groupId>
                <artifactId>org.wso2.carbon.identity.auth.service</artifactId>
                <version>${project.version}</version>
            </dependency>
            <dependency>
                <groupId>org.wso2.carbon.identity.auth.rest</groupId>
                <artifactId>org.wso2.carbon.identity.authz.service</artifactId>
                <version>${project.version}</version>
            </dependency>
            <dependency>
                <groupId>org.wso2.carbon.identity.auth.rest</groupId>
                <artifactId>org.wso2.carbon.identity.cors.service</artifactId>
                <version>${project.version}</version>
            </dependency>

            <dependency>
                <groupId>org.wso2.carbon.identity.auth.rest</groupId>
                <artifactId>org.wso2.carbon.identity.authz.valve</artifactId>
                <version>${project.version}</version>
            </dependency>
            <dependency>
                <groupId>org.wso2.carbon.identity.auth.rest</groupId>
                <artifactId>org.wso2.carbon.identity.auth.valve</artifactId>
                <version>${project.version}</version>
            </dependency>
            <dependency>
                <groupId>org.wso2.carbon.identity.auth.rest</groupId>
                <artifactId>org.wso2.carbon.identity.context.rewrite.valve</artifactId>
                <version>${project.version}</version>
            </dependency>
            <dependency>
                <groupId>org.wso2.carbon.identity.auth.rest</groupId>
                <artifactId>org.wso2.carbon.identity.cors.valve</artifactId>
                <version>${project.version}</version>
            </dependency>

            <dependency>
                <groupId>org.wso2.carbon.identity.inbound.auth.oauth2</groupId>
                <artifactId>org.wso2.carbon.identity.oauth</artifactId>
                <version>${org.wso2.carbon.identity.oauth.version}</version>
            </dependency>
            <dependency>
                <groupId>org.json.wso2</groupId>
                <artifactId>json</artifactId>
                <version>${json.wso2.version}</version>
            </dependency>
            <dependency>
                <groupId>org.wso2.carbon.identity.organization.management</groupId>
                <artifactId>org.wso2.carbon.identity.organization.management.authz.service</artifactId>
                <version>${org.wso2.carbon.identity.organization.management.version}</version>
            </dependency>
            <dependency>
                <groupId>org.wso2.carbon.identity.organization.management</groupId>
                <artifactId>org.wso2.carbon.identity.organization.management.service</artifactId>
                <version>${org.wso2.carbon.identity.organization.management.version}</version>
            </dependency>
            <dependency>
                <groupId>org.testng</groupId>
                <artifactId>testng</artifactId>
                <version>${testng.version}</version>
            </dependency>
            <dependency>
                <groupId>org.powermock</groupId>
                <artifactId>powermock-module-testng</artifactId>
                <version>${powermock.version}</version>
                <scope>test</scope>
            </dependency>
            <dependency>
                <groupId>org.powermock</groupId>
                <artifactId>powermock-api-mockito2</artifactId>
                <version>${powermock.version}</version>
                <scope>test</scope>
            </dependency>
            <dependency>
                <groupId>org.powermock</groupId>
                <artifactId>powermock-module-testng-common</artifactId>
                <version>${powermock.version}</version>
                <scope>test</scope>
            </dependency>

            <dependency>
                <groupId>org.jacoco</groupId>
                <artifactId>org.jacoco.agent</artifactId>
                <classifier>runtime</classifier>
                <version>${jacoco.version}</version>
            </dependency>

            <dependency>
                <groupId>org.slf4j</groupId>
                <artifactId>slf4j-api</artifactId>
                <version>${slf4j.api.version}</version>
            </dependency>

            <dependency>
                <groupId>org.slf4j</groupId>
                <artifactId>slf4j-log4j12</artifactId>
                <version>${slf4j.api.version}</version>
            </dependency>

            <!-- Pax Logging -->
            <dependency>
                <groupId>org.ops4j.pax.logging</groupId>
                <artifactId>pax-logging-api</artifactId>
                <version>${pax.logging.api.version}</version>
            </dependency>

            <dependency>
                <groupId>org.wso2.orbit.org.apache.tomcat</groupId>
                <artifactId>tomcat</artifactId>
                <version>${tomcat.version}</version>
                <scope>test</scope>
            </dependency>
            <dependency>
                <groupId>com.h2database</groupId>
                <artifactId>h2</artifactId>
                <version>${h2database.version}</version>
                <scope>test</scope>
            </dependency>
        </dependencies>
    </dependencyManagement>

    <build>
        <pluginManagement>
            <plugins>
                <plugin>
                    <groupId>org.apache.felix</groupId>
                    <artifactId>maven-bundle-plugin</artifactId>
                    <version>${maven.bundle.plugin.version}</version>
                    <extensions>true</extensions>
                    <configuration>
                        <obrRepository>NONE</obrRepository>
                        <instructions>
                            <SCM-Revision>${buildNumber}</SCM-Revision>
                        </instructions>
                    </configuration>
                </plugin>
                <plugin>
                    <groupId>org.codehaus.mojo</groupId>
                    <artifactId>buildnumber-maven-plugin</artifactId>
                    <version>${maven.buildnumber.plugin.version}</version>
                    <executions>
                        <execution>
                            <phase>validate</phase>
                            <goals>
                                <goal>create</goal>
                            </goals>
                        </execution>
                    </executions>
                    <configuration>
                        <doCheck>false</doCheck>
                        <doUpdate>false</doUpdate>
                    </configuration>
                </plugin>
            </plugins>
        </pluginManagement>

        <plugins>
            <plugin>
                <groupId>org.apache.maven.plugins</groupId>
                <artifactId>maven-release-plugin</artifactId>
                <configuration>
                    <preparationGoals>clean install</preparationGoals>
                    <autoVersionSubmodules>true</autoVersionSubmodules>
                </configuration>
            </plugin>
            <plugin>
                <groupId>org.apache.maven.plugins</groupId>
                <artifactId>maven-deploy-plugin</artifactId>
            </plugin>
            <plugin>
                <artifactId>maven-compiler-plugin</artifactId>
                <inherited>true</inherited>
                <configuration>
                    <encoding>UTF-8</encoding>
                    <source>1.8</source>
                    <target>1.8</target>
                </configuration>
            </plugin>
            <plugin>
                <groupId>org.codehaus.mojo</groupId>
                <artifactId>buildnumber-maven-plugin</artifactId>
            </plugin>
            <plugin>
                <groupId>org.apache.maven.plugins</groupId>
                <artifactId>maven-javadoc-plugin</artifactId>
                <configuration>
                    <source>1.8</source>
                </configuration>
                <executions>
                    <execution>
                        <id>attach-javadocs</id>
                        <goals>
                            <goal>jar</goal>
                        </goals>
                        <configuration>
                            <!--This parameter disables doclint-->
                            <doclint>none</doclint>
                        </configuration>
                    </execution>
                </executions>
            </plugin>
        </plugins>
    </build>

    <properties>
        <org.wso2.carbon.identity.auth.service.version>${project.version}
        </org.wso2.carbon.identity.auth.service.version>
        <org.wso2.carbon.identity.auth.service.version.range>[1.3.0, 2.0.0)
        </org.wso2.carbon.identity.auth.service.version.range>

        <org.wso2.carbon.identity.auth.valve.version>${project.version}</org.wso2.carbon.identity.auth.valve.version>
        <org.wso2.carbon.identity.auth.valve.version.range>[1.3.0, 2.0.0)
        </org.wso2.carbon.identity.auth.valve.version.range>

        <org.wso2.carbon.identity.authz.service.version>${project.version}
        </org.wso2.carbon.identity.authz.service.version>
        <org.wso2.carbon.identity.authz.service.version.range>[1.3.0, 2.0.0)
        </org.wso2.carbon.identity.authz.service.version.range>

        <org.wso2.carbon.identity.authz.valve.version>${project.version}</org.wso2.carbon.identity.authz.valve.version>
        <org.wso2.carbon.identity.authz.valve.version.range>[1.3.0, 2.0.0)
        </org.wso2.carbon.identity.authz.valve.version.range>

        <org.wso2.carbon.identity.context.rewrite.valve.version>${project.version}</org.wso2.carbon.identity.context.rewrite.valve.version>

        <org.wso2.carbon.identity.cors.service.version>${project.version}</org.wso2.carbon.identity.cors.service.version>
        <org.wso2.carbon.identity.cors.valve.version>${project.version}</org.wso2.carbon.identity.cors.valve.version>

        <!--Carbon identity version-->
<<<<<<< HEAD
        <identity.framework.version>5.21.7</identity.framework.version>
=======
        <identity.framework.version>5.21.63</identity.framework.version>
>>>>>>> 6bb35cc9
        <carbon.identity.package.import.version.range>[5.17.8, 6.0.0)</carbon.identity.package.import.version.range>

        <org.wso2.carbon.identity.oauth.version>6.4.149</org.wso2.carbon.identity.oauth.version>
        <org.wso2.carbon.identity.oauth.import.version.range>[6.2.18, 7.0.0)
        </org.wso2.carbon.identity.oauth.import.version.range>

        <org.wso2.carbon.identity.organization.management.version>1.0.65
        </org.wso2.carbon.identity.organization.management.version>
        <org.wso2.carbon.identity.organization.management.version.range>[1.0.0, 2.0.0)
        </org.wso2.carbon.identity.organization.management.version.range>

        <!-- OSGi framework component version -->
        <osgi.service.component.imp.pkg.version.range>[1.2.0, 2.0.0)</osgi.service.component.imp.pkg.version.range>
        <osgi.framework.imp.pkg.version.range>[1.7.0, 2.0.0)</osgi.framework.imp.pkg.version.range>
        <osgi.util.tracker.imp.pkg.version.range>[1.5.1, 2.0.0)</osgi.util.tracker.imp.pkg.version.range>

        <!-- Carbon Kernel version -->
<<<<<<< HEAD
        <carbon.kernel.version>4.7.0-beta9</carbon.kernel.version>
        <carbon.kernel.feature.version>4.6.0</carbon.kernel.feature.version>
=======
        <carbon.kernel.version>4.7.0</carbon.kernel.version>
        <carbon.kernel.feature.version>4.7.0</carbon.kernel.feature.version>
>>>>>>> 6bb35cc9
        <carbon.kernel.imp.pkg.version.range>[4.5.0, 5.0.0)</carbon.kernel.imp.pkg.version.range>

        <!--Carbon Component version-->
        <carbon.user.api.imp.pkg.version.range>[1.0.1, 2.0.0)</carbon.user.api.imp.pkg.version.range>

        <!-- Servlet API -->
        <imp.pkg.version.javax.servlet>[2.6.0, 3.0.0)</imp.pkg.version.javax.servlet>

        <!-- Axis2 Version -->
        <axis2.wso2.version>1.6.1-wso2v38</axis2.wso2.version>
        <axis2.osgi.version.range>[1.6.1-wso2v38, 2.0.0)</axis2.osgi.version.range>

        <!-- Axiom Version -->
        <axiom.wso2.version>1.2.11-wso2v16</axiom.wso2.version>
        <axiom.osgi.version.range>[1.2.11, 2.0.0)</axiom.osgi.version.range>

        <!-- Commons Version -->
        <commons-logging.version>1.2</commons-logging.version>
        <commons-logging.osgi.version.range>[1.2.0, 2.0.0)</commons-logging.osgi.version.range>

        <commons-lang.wso2.version>2.6.0.wso2v1</commons-lang.wso2.version>
        <commons-lang.wso2.osgi.version.range>[2.6.0,3.0.0)</commons-lang.wso2.osgi.version.range>
        <json.wso2.version>3.0.0.wso2v1</json.wso2.version>
        <com.google.code.gson.osgi.version.range>[2.3.1,3.0.0)</com.google.code.gson.osgi.version.range>

        <!-- Maven Plugin Version -->
        <maven.bundle.plugin.version>3.2.0</maven.bundle.plugin.version>
        <maven.buildnumber.plugin.version>1.4</maven.buildnumber.plugin.version>
        <carbon.p2.plugin.version>1.5.3</carbon.p2.plugin.version>

        <!-- Unit test versions -->
        <testng.version>6.9.10</testng.version>
        <jacoco.version>0.8.5</jacoco.version>
        <maven.surefire.plugin.version>2.18.1</maven.surefire.plugin.version>
        <slf4j.api.version>1.7.12</slf4j.api.version>
        <org.slf4j.imp.pkg.version.range>[1.5.5,2.0.0)</org.slf4j.imp.pkg.version.range>
        <powermock.version>2.0.2</powermock.version>

        <!-- Pax Logging Version -->
        <pax.logging.api.version>1.10.1</pax.logging.api.version>

        <tomcat.version>9.0.53.wso2v1</tomcat.version>

        <!-- Database Version -->
        <h2database.version>2.1.210</h2database.version>
    </properties>
</project><|MERGE_RESOLUTION|>--- conflicted
+++ resolved
@@ -345,11 +345,7 @@
         <org.wso2.carbon.identity.cors.valve.version>${project.version}</org.wso2.carbon.identity.cors.valve.version>
 
         <!--Carbon identity version-->
-<<<<<<< HEAD
-        <identity.framework.version>5.21.7</identity.framework.version>
-=======
         <identity.framework.version>5.21.63</identity.framework.version>
->>>>>>> 6bb35cc9
         <carbon.identity.package.import.version.range>[5.17.8, 6.0.0)</carbon.identity.package.import.version.range>
 
         <org.wso2.carbon.identity.oauth.version>6.4.149</org.wso2.carbon.identity.oauth.version>
@@ -367,13 +363,8 @@
         <osgi.util.tracker.imp.pkg.version.range>[1.5.1, 2.0.0)</osgi.util.tracker.imp.pkg.version.range>
 
         <!-- Carbon Kernel version -->
-<<<<<<< HEAD
-        <carbon.kernel.version>4.7.0-beta9</carbon.kernel.version>
-        <carbon.kernel.feature.version>4.6.0</carbon.kernel.feature.version>
-=======
         <carbon.kernel.version>4.7.0</carbon.kernel.version>
         <carbon.kernel.feature.version>4.7.0</carbon.kernel.feature.version>
->>>>>>> 6bb35cc9
         <carbon.kernel.imp.pkg.version.range>[4.5.0, 5.0.0)</carbon.kernel.imp.pkg.version.range>
 
         <!--Carbon Component version-->
